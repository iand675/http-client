--- conflicted
+++ resolved
@@ -1,9 +1,5 @@
 name:                http-client
-<<<<<<< HEAD
 version:             0.3.0
-=======
-version:             0.2.2.4
->>>>>>> 5cd98100
 synopsis:            An HTTP client engine, intended as a base layer for more user-friendly packages.
 description:         This codebase has been refactored from http-conduit.
 homepage:            https://github.com/snoyberg/http-client
@@ -41,12 +37,7 @@
                      , containers
                      , transformers
                      , deepseq           >= 1.3    && <1.4
-<<<<<<< HEAD
-                     , case-insensitive  >= 1.0    && <1.2
-=======
                      , case-insensitive  >= 1.0
-                     , failure           >= 0.2    && <0.3
->>>>>>> 5cd98100
                      , base64-bytestring >= 1.0    && <1.1
                      , publicsuffixlist
                      , cookie
