--- conflicted
+++ resolved
@@ -191,21 +191,18 @@
                    --
                    -- @since 0.5.0
                    | TlsNotSupported
-<<<<<<< HEAD
                    -- ^ Exception thrown when using a @Manager@ which does not
                    -- have support for secure connections. Typically, you will
                    -- want to use @tlsManagerSettings@ from @http-client-tls@
                    -- to overcome this.
                    --
                    -- @since 0.5.0
-=======
                    | WrongRequestBodyStreamSize Word64 Word64
                    -- ^ The request body provided did not match the expected size.
                    --
                    -- Provides the expected and actual size.
                    --
                    -- @since 0.4.31
->>>>>>> 9cbdebd6
                    | ResponseBodyTooShort Word64 Word64
                    -- ^ The returned response body is too short. Provides the
                    -- expected size and actual size.
